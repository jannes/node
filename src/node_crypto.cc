--- conflicted
+++ resolved
@@ -74,18 +74,10 @@
                                  | XN_FLAG_FN_SN;
 
 namespace node {
-<<<<<<< HEAD
-=======
-
-const char* root_certs[] = {
-#include "node_root_certs.h"  // NOLINT(build/include_order)
-  NULL
-};
 
 bool SSL2_ENABLE = false;
 bool SSL3_ENABLE = false;
 
->>>>>>> fe201969
 namespace crypto {
 
 using v8::Array;
@@ -814,13 +806,8 @@
 
   SecureContext* sc = Unwrap<SecureContext>(args.Holder());
 
-<<<<<<< HEAD
-  if (args.Length() != 1 || !args[0]->IntegerValue()) {
+  if (args.Length() != 1 && !args[0]->IsUint32()) {
     return sc->env()->ThrowTypeError("Bad parameter");
-=======
-  if (args.Length() != 1 && !args[0]->IsUint32()) {
-    return ThrowException(Exception::TypeError(String::New("Bad parameter")));
->>>>>>> fe201969
   }
 
   SSL_CTX_set_options(sc->ctx_, static_cast<long>(args[0]->IntegerValue()));
@@ -5171,7 +5158,6 @@
   NODE_SET_METHOD(target, "getSSLCiphers", GetSSLCiphers);
   NODE_SET_METHOD(target, "getCiphers", GetCiphers);
   NODE_SET_METHOD(target, "getHashes", GetHashes);
-<<<<<<< HEAD
   NODE_SET_METHOD(target,
                   "publicEncrypt",
                   PublicKeyCipher::Cipher<PublicKeyCipher::kEncrypt,
@@ -5182,23 +5168,9 @@
                   PublicKeyCipher::Cipher<PublicKeyCipher::kDecrypt,
                                           EVP_PKEY_decrypt_init,
                                           EVP_PKEY_decrypt>);
-=======
-
-  subject_symbol    = NODE_PSYMBOL("subject");
-  issuer_symbol     = NODE_PSYMBOL("issuer");
-  valid_from_symbol = NODE_PSYMBOL("valid_from");
-  valid_to_symbol   = NODE_PSYMBOL("valid_to");
-  subjectaltname_symbol = NODE_PSYMBOL("subjectaltname");
-  modulus_symbol        = NODE_PSYMBOL("modulus");
-  exponent_symbol       = NODE_PSYMBOL("exponent");
-  fingerprint_symbol   = NODE_PSYMBOL("fingerprint");
-  name_symbol       = NODE_PSYMBOL("name");
-  version_symbol    = NODE_PSYMBOL("version");
-  ext_key_usage_symbol = NODE_PSYMBOL("ext_key_usage");
 
   NODE_DEFINE_CONSTANT(target, SSL3_ENABLE);
   NODE_DEFINE_CONSTANT(target, SSL2_ENABLE);
->>>>>>> fe201969
 }
 
 }  // namespace crypto
