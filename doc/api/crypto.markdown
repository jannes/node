## Crypto

Use `require('crypto')` to access this module.

The crypto module requires OpenSSL to be available on the underlying platform.
It offers a way of encapsulating secure credentials to be used as part
of a secure HTTPS net or http connection.

It also offers a set of wrappers for OpenSSL's hash, hmac, cipher, decipher, sign and verify methods.

### crypto.createCredentials(details)

Creates a credentials object, with the optional details being a dictionary with keys:

* `key` : a string holding the PEM encoded private key
* `cert` : a string holding the PEM encoded certificate
* `ca` : either a string or list of strings of PEM encoded CA certificates to trust.

If no 'ca' details are given, then node.js will use the default publicly trusted list of CAs as given in
<http://mxr.mozilla.org/mozilla/source/security/nss/lib/ckfw/builtins/certdata.txt>.


### crypto.createHash(algorithm)

Creates and returns a hash object, a cryptographic hash with the given algorithm
which can be used to generate hash digests.

`algorithm` is dependent on the available algorithms supported by the version
of OpenSSL on the platform. Examples are `'sha1'`, `'md5'`, `'sha256'`, `'sha512'`, etc.
On recent releases, `openssl list-message-digest-algorithms` will display the available digest algorithms.

Example: this program that takes the sha1 sum of a file

    var filename = process.argv[2];
    var crypto = require('crypto');
    var fs = require('fs');

    var shasum = crypto.createHash('sha1');

    var s = fs.ReadStream(filename);
    s.on('data', function(d) {
      shasum.update(d);
    });

    s.on('end', function() {
      var d = shasum.digest('hex');
      console.log(d + '  ' + filename);
    });

### hash.update(data)

Updates the hash content with the given `data`.
This can be called many times with new data as it is streamed.

### hash.digest(encoding='binary')

Calculates the digest of all of the passed data to be hashed.
The `encoding` can be `'hex'`, `'binary'` or `'base64'`.

Note: `hash` object can not be used after `digest()` method been called.


### crypto.createHmac(algorithm, key)

Creates and returns a hmac object, a cryptographic hmac with the given algorithm and key.

`algorithm` is dependent on the available algorithms supported by OpenSSL - see createHash above.
`key` is the hmac key to be used.

### hmac.update(data)

Update the hmac content with the given `data`.
This can be called many times with new data as it is streamed.

### hmac.digest(encoding='binary')

Calculates the digest of all of the passed data to the hmac.
The `encoding` can be `'hex'`, `'binary'` or `'base64'`.

Note: `hmac` object can not be used after `digest()` method been called.


### crypto.createCipher(algorithm, password)

Creates and returns a cipher object, with the given algorithm and password.

`algorithm` is dependent on OpenSSL, examples are `'aes192'`, etc.
On recent releases, `openssl list-cipher-algorithms` will display the
available cipher algorithms.
`password` is used to derive key and IV, which must be `'binary'` encoded
string (See the [Buffers](buffers.html) for more information).

### crypto.createCipheriv(algorithm, key, iv)

Creates and returns a cipher object, with the given algorithm, key and iv.

`algorithm` is the same as the `createCipher()`. `key` is a raw key used in
algorithm. `iv` is an Initialization vector. `key` and `iv` must be `'binary'`
encoded string (See the [Buffers](buffers.html) for more information).

### cipher.update(data, input_encoding='binary', output_encoding='binary')

Updates the cipher with `data`, the encoding of which is given in `input_encoding`
and can be `'utf8'`, `'ascii'` or `'binary'`. The `output_encoding` specifies
the output format of the enciphered data, and can be `'binary'`, `'base64'` or `'hex'`.

Returns the enciphered contents, and can be called many times with new data as it is streamed.

### cipher.final(output_encoding='binary')

Returns any remaining enciphered contents, with `output_encoding` being one of: `'binary'`, `'base64'` or `'hex'`.

Note: `cipher` object can not be used after `final()` method been called.


### crypto.createDecipher(algorithm, password)

Creates and returns a decipher object, with the given algorithm and key.
This is the mirror of the [createCipher()](#crypto.createCipher) above.

### crypto.createDecipheriv(algorithm, key, iv)

Creates and returns a decipher object, with the given algorithm, key and iv.
This is the mirror of the [createCipheriv()](#crypto.createCipheriv) above.

### decipher.update(data, input_encoding='binary', output_encoding='binary')

Updates the decipher with `data`, which is encoded in `'binary'`, `'base64'` or `'hex'`.
The `output_decoding` specifies in what format to return the deciphered plaintext: `'binary'`, `'ascii'` or `'utf8'`.

### decipher.final(output_encoding='binary')

Returns any remaining plaintext which is deciphered,
with `output_encoding` being one of: `'binary'`, `'ascii'` or `'utf8'`.

Note: `decipher` object can not be used after `final()` method been called.


### crypto.createSign(algorithm)

Creates and returns a signing object, with the given algorithm.
On recent OpenSSL releases, `openssl list-public-key-algorithms` will display
the available signing algorithms. Examples are `'RSA-SHA256'`.

### signer.update(data)

Updates the signer object with data.
This can be called many times with new data as it is streamed.

### signer.sign(private_key, output_format='binary')

Calculates the signature on all the updated data passed through the signer.
`private_key` is a string containing the PEM encoded private key for signing.

Returns the signature in `output_format` which can be `'binary'`, `'hex'` or `'base64'`.

Note: `signer` object can not be used after `sign()` method been called.


### crypto.createVerify(algorithm)

Creates and returns a verification object, with the given algorithm.
This is the mirror of the signing object above.

### verifier.update(data)

Updates the verifier object with data.
This can be called many times with new data as it is streamed.

### verifier.verify(object, signature, signature_format='binary')

Verifies the signed data by using the `object` and `signature`. `object` is  a
string containing a PEM encoded object, which can be one of RSA public key,
DSA public key, or X.509 certificate. `signature` is the previously calculated
signature for the data, in the `signature_format` which can be `'binary'`,
`'hex'` or `'base64'`.

Returns true or false depending on the validity of the signature for the data and public key.

<<<<<<< HEAD
### crypto.createDiffieHellman(prime_length)

Creates a Diffie-Hellman key exchange object and generates a prime of the
given bit length. The generator used is `2`.

### crypto.createDiffieHellman(prime, encoding='binary')

Creates a Diffie-Hellman key exchange object using the supplied prime. The
generator used is `2`. Encoding can be `'binary'`, `'hex'`, or `'base64'`.

### diffieHellman.generateKeys(encoding='binary')

Generates private and public Diffie-Hellman key values, and returns the
public key in the specified encoding. This key should be transferred to the
other party. Encoding can be `'binary'`, `'hex'`, or `'base64'`.

### diffieHellman.computeSecret(other_public_key, input_encoding='binary', output_encoding=input_encoding)

Computes the shared secret using `other_public_key` as the other party's
public key and returns the computed shared secret. Supplied key is
interpreted using specified `input_encoding`, and secret is encoded using
specified `output_encoding`. Encodings can be `'binary'`, `'hex'`, or
`'base64'`. If no output encoding is given, the input encoding is used as
output encoding.

### diffieHellman.getPrime(encoding='binary')

Returns the Diffie-Hellman prime in the specified encoding, which can be
`'binary'`, `'hex'`, or `'base64'`.

### diffieHellman.getGenerator(encoding='binary')

Returns the Diffie-Hellman prime in the specified encoding, which can be
`'binary'`, `'hex'`, or `'base64'`.

### diffieHellman.getPublicKey(encoding='binary')

Returns the Diffie-Hellman public key in the specified encoding, which can
be `'binary'`, `'hex'`, or `'base64'`.

### diffieHellman.getPrivateKey(encoding='binary')

Returns the Diffie-Hellman private key in the specified encoding, which can
be `'binary'`, `'hex'`, or `'base64'`.

### diffieHellman.setPublicKey(public_key, encoding='binary')

Sets the Diffie-Hellman public key. Key encoding can be `'binary'`, `'hex'`,
or `'base64'`.

### diffieHellman.setPrivateKey(public_key, encoding='binary')

Sets the Diffie-Hellman private key. Key encoding can be `'binary'`, `'hex'`, or `'base64'`.
=======
Note: `verifier` object can not be used after `verify()` method been called.
>>>>>>> c72223e2
<|MERGE_RESOLUTION|>--- conflicted
+++ resolved
@@ -177,7 +177,8 @@
 
 Returns true or false depending on the validity of the signature for the data and public key.
 
-<<<<<<< HEAD
+Note: `verifier` object can not be used after `verify()` method been called.
+
 ### crypto.createDiffieHellman(prime_length)
 
 Creates a Diffie-Hellman key exchange object and generates a prime of the
@@ -231,6 +232,3 @@
 ### diffieHellman.setPrivateKey(public_key, encoding='binary')
 
 Sets the Diffie-Hellman private key. Key encoding can be `'binary'`, `'hex'`, or `'base64'`.
-=======
-Note: `verifier` object can not be used after `verify()` method been called.
->>>>>>> c72223e2
