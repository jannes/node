--- conflicted
+++ resolved
@@ -1,10 +1,7 @@
 # Modules
 
-<<<<<<< HEAD
-=======
     Stability: 5 - Locked
 
->>>>>>> 5ca5ec33
 <!--name=module-->
 
 Node has a simple module loading system.  In Node, files and modules are in
@@ -130,12 +127,9 @@
 Without a leading '/' or './' to indicate a file, the module is either a
 "core module" or is loaded from a `node_modules` folder.
 
-<<<<<<< HEAD
 If the given path does not exist, `require()` will throw an Error with its
 `code` property set to `'MODULE_NOT_FOUND'`.
 
-=======
->>>>>>> 5ca5ec33
 ## Loading from `node_modules` Folders
 
 <!--type=misc-->
